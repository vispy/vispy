--- conflicted
+++ resolved
@@ -88,11 +88,8 @@
         'vispy.gloo.gl', 'vispy.gloo.gl.tests',
         'vispy.util', 'vispy.util.tests',
         'vispy.util.dataio',
-<<<<<<< HEAD
         'vispy.visuals',
         'vispy.opencl',
-=======
->>>>>>> 98189c13
     ],
     package_dir={
         'vispy': 'vispy'},
