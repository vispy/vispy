--- conflicted
+++ resolved
@@ -36,13 +36,9 @@
     PlotWidget : the axis widget for plotting
     SceneCanvas : the super class
     """
-<<<<<<< HEAD
-
-    def __init__(self, bgcolor='w', size=(800, 600), show=True, **kwargs):
-=======
+    
     def __init__(self, bgcolor='w', size=(800, 600), show=True,
                  keys='interactive', **kwargs):
->>>>>>> 04d05056
         self._plot_widgets = []
         self._grid = None  # initialize before the freeze occurs
         super(Fig, self).__init__(bgcolor=bgcolor, keys=keys,
