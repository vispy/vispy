--- conflicted
+++ resolved
@@ -36,15 +36,9 @@
     """
     canvas = SceneCanvas(keys='interactive')
     canvas.view = canvas.central_widget.add_view()
-<<<<<<< HEAD
-    _args = (args[0].astype(np.ubyte),) + args[1:]
-    canvas.image = visuals.Image(*_args, **kwds)
-    canvas.view.add(canvas.image)
-=======
     canvas.image = visuals.Image(*args, **kwargs)
     canvas.view.add(canvas.image)  # This sets the parent of the image
 
->>>>>>> 867132ca
     canvas.show()
     canvas.view.camera = cameras.PanZoomCamera(aspect=1)
     plots.append(canvas)
