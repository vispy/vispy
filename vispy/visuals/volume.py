--- conflicted
+++ resolved
@@ -412,10 +412,7 @@
         if( scaled > maxval ) {
             maxval = scaled;
             maxi = iter;
-<<<<<<< HEAD
-=======
             max_loc_tex = loc;
->>>>>>> 8a09a6f1
         }
         """,
     after_loop="""
