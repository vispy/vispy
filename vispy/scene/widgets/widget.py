# -*- coding: utf-8 -*-
# Copyright (c) 2015, Vispy Development Team.
# Distributed under the (new) BSD License. See LICENSE.txt for more info.

from __future__ import division

import numpy as np
from vispy.visuals import BorderVisual

from ..visuals import Compound
from ...visuals.mesh import MeshVisual
from ...visuals.transforms import STTransform
from ...visuals.filters import Clipper
from ...util.event import Event
from ...geometry import Rect
from ...color import Color


class Widget(Compound):
    """ A widget takes up a rectangular space, intended for use in
    a 2D pixel coordinate frame.

    The widget is positioned using the transform attribute (as any
    node), and its extent (size) is kept as a separate property.

    Parameters
    ----------
    pos : (x, y)
        A 2-element tuple to specify the top left corner of the widget.
    size : (w, h)
        A 2-element tuple to spicify the size of the widget.
    border_color : color
        The color of the border.
    border_width : float
        The width of the border line in pixels.
    bgcolor : color
        The background color.
    padding : int
        The amount of padding in the widget (i.e. the space reserved between
        the contents and the border).
    margin : int
        The margin to keep outside the widget's border.
    """

    def __init__(self, pos=(0, 0), size=(10, 10), border_color=None,
                 border_width=1, bgcolor=None, padding=0, margin=0, **kwargs):
<<<<<<< HEAD

=======
        # For drawing border.
>>>>>>> 6834a2b8
        # A mesh is required because GL lines cannot be drawn with predictable
        # shape across all platforms.
        self._border = BorderVisual(pos=pos,
                                    halfdim=(size[0] * 0.5, size[1] * 0.5),
                                    border_width=2,
                                    border_color=border_color)

        self._mesh = MeshVisual(color=bgcolor, mode='triangles')
        self._mesh.set_gl_state('translucent', depth_test=False,
                                cull_face=False)
        self._picking_mesh = MeshVisual(mode='triangle_fan')
        self._picking_mesh.set_gl_state(cull_face=False)
        self._picking_mesh.visible = False

        # reserved space inside border
        self._padding = padding

        self._border_width = border_width

        # reserved space outside border
        self._margin = margin
        self._size = 100, 100

        # layout interaction
        # todo: use Cassowary; see #277
        self._fixed_size = (None, None)
        self._stretch = (None, None)

        self._widgets = []
<<<<<<< HEAD

        Compound.__init__(self, [self._mesh,
                                 self._picking_mesh,
                                 self._border], **kwargs)

=======
        self._border_color = Color(border_color)
        self._bgcolor = Color(bgcolor)
        self._face_colors = None

        Compound.__init__(self, [self._mesh, self._picking_mesh], **kwargs)
 
>>>>>>> 6834a2b8
        self.transform = STTransform()
        self.events.add(resize=Event)
        self.pos = pos
        self._update_colors()
        self.size = size

    @property
    def pos(self):
        return tuple(self.transform.translate[:2])

    @pos.setter
    def pos(self, p):
        assert isinstance(p, tuple)
        assert len(p) == 2
        if p == self.pos:
            return
        self.transform.translate = p[0], p[1], 0, 0
        self._update_line()

    @property
    def size(self):
        """The size (w, h) of this widget.

        If the widget is a child of another widget, then its size is assigned
        automatically by its parent.
        """
        return self._size

    @size.setter
    def size(self, s):
        assert isinstance(s, tuple)
        assert len(s) == 2
        if self._size == s:
            return
        self._size = s
        self._update_line()
        self._update_child_widgets()
        self._update_clipper()
        self.events.resize()

    @property
    def rect(self):
        return Rect((0, 0), self.size)

    @rect.setter
    def rect(self, r):
        with self.events.resize.blocker():
            self.pos = r.pos
            self.size = r.size
        self.update()
        self.events.resize()

    @property
    def inner_rect(self):
        """The rectangular area inside the margin, border, and padding.

        Generally widgets should avoid drawing or placing sub-widgets outside
        this rectangle.
        """
        m = self.margin + self._border_width + self.padding
        if not self.border_color.is_blank:
            m += 1
        return Rect((m, m), (self.size[0]-2*m, self.size[1]-2*m))

    @property
    def stretch(self):
        """Stretch factors (w, h) used when determining how much space to
        allocate to this widget in a layout.

        If either stretch factor is None, then it will be assigned when the
        widget is added to a layout based on the number of columns or rows it
        occupies.
        """
        return self._stretch

    @stretch.setter
    def stretch(self, s):
        self._stretch = s
        self._update_layout()

    @property
    def fixed_size(self):
        """Fixed size (w, h) of the widget.

        Specifying a fixed size for either axis forces the widget to have a
        specific size in a layout. Setting either axis to None allows the
        widget to be resized by the layout.
        """
        return self._fixed_size

    @fixed_size.setter
    def fixed_size(self, s):
        self._stretch = float(s[0]), float(s[1])
        self._update_layout()

    def _update_layout(self):
        if isinstance(self.parent, Widget):
            self.parent._update_child_widgets()

    def _update_clipper(self):
        """Called whenever the clipper for this widget may need to be updated.
        """
        if self.clip_children and self._clipper is None:
            self._clipper = Clipper()
        elif not self.clip_children:
            self._clipper = None

        if self._clipper is None:
            return
        self._clipper.rect = self.inner_rect
        self._clipper.transform = self.get_transform('framebuffer', 'visual')

    @property
    def border_color(self):
        """ The color of the border.
        """
        return self._border_color

    @border_color.setter
    def border_color(self, b):
        self._border_color = Color(b)
        self._update_colors()
        self._update_line()
        self.update()

    @property
    def border_width(self):
        return self._border.border_width

    @border_width.setter
    def border_width(self, border_width):
        self._border.border_width = border_width
        self._update_colors()
        self._update_line()
        self.update()

    @property
    def bgcolor(self):
        """ The background color of the Widget.
        """
        return self._bgcolor

    @bgcolor.setter
    def bgcolor(self, value):
        self._bgcolor = Color(value)
        self._update_colors()
        self._update_line()
        self.update()

    @property
    def margin(self):
        return self._margin

    @margin.setter
    def margin(self, m):
        self._margin = m
        self._update_child_widgets()
        self._update_line()
        self.update()
        self.events.resize()

    @property
    def padding(self):
        return self._padding

    @padding.setter
    def padding(self, p):
        self._padding = p
        self._update_child_widgets()
        self.update()

    def _update_line(self):
        """ Update border line to match new shape """
        w = self._border_width
        m = self.margin
        # border is drawn within the boundaries of the widget:
        #
        #  size = (8, 7)  margin=2
        #  internal rect = (3, 3, 2, 1)
        #  ........
        #  ........
        #  ..BBBB..
        #  ..B  B..
        #  ..BBBB..
        #  ........
        #  ........
        #
        l = b = m
        r = self.size[0] - m
        t = self.size[1] - m
        pos = np.array([
            [l, b], [l+w, b+w],
            [r, b], [r-w, b+w],
            [r, t], [r-w, t-w],
            [l, t], [l+w, t-w],
        ], dtype=np.float32)
        faces = np.array([
            [0, 2, 1],
            [1, 2, 3],
            [2, 4, 3],
            [3, 5, 4],
            [4, 5, 6],
            [5, 7, 6],
            [6, 0, 7],
            [7, 0, 1],
            [5, 3, 1],
            [1, 5, 7],
        ], dtype=np.int32)
        start = 8 if self._border_color.is_blank else 0
        stop = 8 if self._bgcolor.is_blank else 10
        face_colors = None
        if self._face_colors is not None:
            face_colors = self._face_colors[start:stop]
        self._mesh.set_data(vertices=pos, faces=faces[start:stop],
                            face_colors=face_colors)

        # Draw the border at the center, leaving gaps for the borders
        # and the margin in the dimensions
        halfw, halfh = (self.size[0] * 0.5, self.size[1] * 0.5)
        self._border.pos = (halfw, halfh)
        self._border.halfdim = (halfw - w - m, halfh - w - m)

        # picking mesh covers the entire area
        self._picking_mesh.set_data(vertices=pos[::2])

    def _update_colors(self):
        self._face_colors = np.concatenate(
            (np.tile(self.border_color.rgba, (8, 1)),
             np.tile(self.bgcolor.rgba, (2, 1)))).astype(np.float32)
        self._border.border_color = self.border_color
        self._update_visibility()

    @property
    def picking(self):
        return self._picking

    @picking.setter
    def picking(self, p):
        Compound.picking.fset(self, p)
        self._update_visibility()

    def _update_visibility(self):
        blank = self.border_color.is_blank and self.bgcolor.is_blank
        picking = self.picking
        self._picking_mesh.visible = picking and self.interactive
        self._mesh.visible = not picking and not blank
        self._border.visible = self._mesh.visible

    def _update_child_widgets(self):
        # Set the position and size of child boxes (only those added
        # using add_widget)
        for ch in self._widgets:
            ch.rect = self.rect.padded(self.padding + self.margin)

    def add_widget(self, widget):
        """
        Add a Widget as a managed child of this Widget.

        The child will be
        automatically positioned and sized to fill the entire space inside
        this Widget (unless _update_child_widgets is redefined).

        Parameters
        ----------
        widget : instance of Widget
            The widget to add.

        Returns
        -------
        widget : instance of Widget
            The widget.
        """
        self._widgets.append(widget)
        widget.parent = self
        self._update_child_widgets()
        return widget

    def add_grid(self, *args, **kwargs):
        """
        Create a new Grid and add it as a child widget.

        All arguments are given to Grid().
        """
        from .grid import Grid
        grid = Grid(*args, **kwargs)
        return self.add_widget(grid)

    def add_view(self, *args, **kwargs):
        """
        Create a new ViewBox and add it as a child widget.

        All arguments are given to ViewBox().
        """
        from .viewbox import ViewBox
        view = ViewBox(*args, **kwargs)
        return self.add_widget(view)

    def remove_widget(self, widget):
        """
        Remove a Widget as a managed child of this Widget.

        Parameters
        ----------
        widget : instance of Widget
            The widget to remove.
        """
        self._widgets.remove(widget)
        widget.remove_parent(self)
        self._update_child_widgets()<|MERGE_RESOLUTION|>--- conflicted
+++ resolved
@@ -44,18 +44,15 @@
 
     def __init__(self, pos=(0, 0), size=(10, 10), border_color=None,
                  border_width=1, bgcolor=None, padding=0, margin=0, **kwargs):
-<<<<<<< HEAD
-
-=======
         # For drawing border.
->>>>>>> 6834a2b8
-        # A mesh is required because GL lines cannot be drawn with predictable
-        # shape across all platforms.
         self._border = BorderVisual(pos=pos,
                                     halfdim=(size[0] * 0.5, size[1] * 0.5),
-                                    border_width=2,
+                                    border_width=border_width,
                                     border_color=border_color)
 
+        # A mesh is used to fill in the background color
+        self._bgcolor = Color(bgcolor)
+        self._face_colors = None
         self._mesh = MeshVisual(color=bgcolor, mode='triangles')
         self._mesh.set_gl_state('translucent', depth_test=False,
                                 cull_face=False)
@@ -78,20 +75,11 @@
         self._stretch = (None, None)
 
         self._widgets = []
-<<<<<<< HEAD
 
         Compound.__init__(self, [self._mesh,
                                  self._picking_mesh,
                                  self._border], **kwargs)
 
-=======
-        self._border_color = Color(border_color)
-        self._bgcolor = Color(bgcolor)
-        self._face_colors = None
-
-        Compound.__init__(self, [self._mesh, self._picking_mesh], **kwargs)
- 
->>>>>>> 6834a2b8
         self.transform = STTransform()
         self.events.add(resize=Event)
         self.pos = pos
@@ -152,7 +140,7 @@
         this rectangle.
         """
         m = self.margin + self._border_width + self.padding
-        if not self.border_color.is_blank:
+        if not self._border.border_color.is_blank:
             m += 1
         return Rect((m, m), (self.size[0]-2*m, self.size[1]-2*m))
 
@@ -208,11 +196,11 @@
     def border_color(self):
         """ The color of the border.
         """
-        return self._border_color
+        return self._border.border_color
 
     @border_color.setter
     def border_color(self, b):
-        self._border_color = Color(b)
+        self._border.border_color = Color(b)
         self._update_colors()
         self._update_line()
         self.update()
@@ -300,7 +288,7 @@
             [5, 3, 1],
             [1, 5, 7],
         ], dtype=np.int32)
-        start = 8 if self._border_color.is_blank else 0
+        start = 8 if self._border.border_color.is_blank else 0
         stop = 8 if self._bgcolor.is_blank else 10
         face_colors = None
         if self._face_colors is not None:
