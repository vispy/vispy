# -*- coding: utf-8 -*-
# Copyright (c) 2015, Vispy Development Team.
# Distributed under the (new) BSD License. See LICENSE.txt for more info.

from __future__ import division

import numpy as np

from ..visuals import VisualNode
from ...visuals import CompoundVisual
from ...visuals.mesh import MeshVisual
from ...visuals.transforms import STTransform
from ...util.event import Event
from ...geometry import Rect
from ...color import Color


class Widget(VisualNode, CompoundVisual):
    """ A widget takes up a rectangular space, intended for use in
    a 2D pixel coordinate frame.

    The widget is positioned using the transform attribute (as any
    node), and its extent (size) is kept as a separate property.

    Parameters
    ----------
    pos : (x, y)
        A 2-element tuple to specify the top left corner of the widget.
    size : (w, h)
        A 2-element tuple to spicify the size of the widget.
    border_color : color
        The color of the border.
    bgcolor : color
        The background color.
    clip : bool
        Not used :)
    padding : int
        The amount of padding in the widget (i.e. the space reserved between
        the contents and the border).
    margin : int
        The margin to keep outside the widget's border.
    """

<<<<<<< HEAD
    def __init__(self, pos=(0, 0), size=(10, 10), border_color=(0, 0, 0, 0),
                 clip=False, padding=0, margin=0, **kwargs):
        # For drawing border. 
        # A mesh is required because GL lines cannot be drawn with predictable
        # shape across all platforms.
        self._mesh = MeshVisual(color=border_color, mode='triangle_strip')
        
=======
    def __init__(self, pos=(0, 0), size=(10, 10), border_color=None,
                 bgcolor=None, clip=False, padding=0, margin=0, **kwargs):
        Node.__init__(self, **kwargs)

        # For drawing border.
        # A mesh is required because GL lines cannot be drawn with predictable
        # shape across all platforms.
        self._border_color = self._bgcolor = Color(None)
        self._face_colors = None
        self._visual = MeshVisual(mode='triangles')
        self._visual.set_gl_state('translucent', depth_test=False)

>>>>>>> 6936898f
        # whether this widget should clip its children
        # (todo)
        self._clip = clip

        # reserved space inside border
        self._padding = padding

        # reserved space outside border
        self._margin = margin
<<<<<<< HEAD
        
=======

        self.events.add(resize=Event)
>>>>>>> 6936898f
        self._size = 16, 16
        # todo: TTransform (translate only for widgets)

        self._widgets = []
        
        CompoundVisual.__init__(self, [self._mesh])
        VisualNode.__init__(self, **kwargs)
 
        self.transform = STTransform()
        self.events.add(resize=Event)
        self.border_color = border_color
        self.pos = pos
        self.size = size
<<<<<<< HEAD
        self._update_line()
        
=======
        self.border_color = border_color
        self.bgcolor = bgcolor

>>>>>>> 6936898f
    @property
    def pos(self):
        return tuple(self.transform.translate[:2])

    @pos.setter
    def pos(self, p):
        assert isinstance(p, tuple)
        assert len(p) == 2
        if p == self.pos:
            return
        self.transform.translate = p[0], p[1], 0, 0
        self._update_line()
        #self.events.resize()

    @property
    def size(self):
        # Note that we cannot let the size be reflected in the transform.
        # Consider a widget of 40x40 in a pixel grid, a child widget therin
        # with size 20x20 would get a scale of 800x800!
        return self._size

    @size.setter
    def size(self, s):
        assert isinstance(s, tuple)
        assert len(s) == 2
        if self._size == s:
            return
        self._size = s
        self._update_line()
        self.events.resize()
        self._update_child_widgets()

    @property
    def rect(self):
        return Rect((0, 0), self.size)

    @rect.setter
    def rect(self, r):
        with self.events.resize.blocker():
            self.pos = r.pos
            self.size = r.size
        self.update()
        self.events.resize()

    @property
    def inner_rect(self):
        """The rectangular area inside the margin, border and padding.

        Generally widgets should avoid drawing or placing widgets outside this
        rectangle.
        """
        m = self.margin + self.padding
        if not self.border_color.is_blank:
            m += 1
        return Rect((m, m), (self.size[0]-2*m, self.size[1]-2*m))

    @property
    def border_color(self):
        """ The color of the border.
        """
<<<<<<< HEAD
        return self._mesh.color

    @border_color.setter
    def border_color(self, b):
        b = Color(b)
        self._mesh.set_data(color=b)
=======
        return self._border_color

    @border_color.setter
    def border_color(self, b):
        self._border_color = Color(b)
        self._update_colors()
        self._update_line()
>>>>>>> 6936898f
        self.update()

    @property
    def bgcolor(self):
        """ The background color of the Widget.
        """
        return self._bgcolor

    @bgcolor.setter
    def bgcolor(self, value):
        self._bgcolor = Color(value)
        self._update_colors()
        self._update_line()
        self.update()

    @property
    def margin(self):
        return self._margin

    @margin.setter
    def margin(self, m):
        self._margin = m
        self._update_line()

    @property
    def padding(self):
        return self._padding

    @padding.setter
    def padding(self, p):
        self._padding = p
        self._update_child_widgets()

    def _update_line(self):
        """ Update border line to match new shape """
        w = 1  # XXX Eventually this can be a parameter
        m = int(self.margin)
        # border is drawn within the boundaries of the widget:
        #
        #  size = (8, 7)  margin=2
        #  internal rect = (3, 3, 2, 1)
        #  ........
        #  ........
        #  ..BBBB..
        #  ..B  B..
        #  ..BBBB..
        #  ........
        #  ........
        #
        l = b = m
        r = int(self.size[0]) - m
        t = int(self.size[1]) - m
        pos = np.array([
            [l, b], [l+w, b+w],
            [r, b], [r-w, b+w],
            [r, t], [r-w, t-w],
            [l, t], [l+w, t-w],
        ], dtype=np.float32)
<<<<<<< HEAD
        
        self._mesh.set_data(vertices=pos)
=======
        faces = np.array([
            [0, 2, 1],
            [1, 2, 3],
            [2, 4, 3],
            [3, 5, 4],
            [4, 5, 6],
            [5, 7, 6],
            [6, 0, 7],
            [7, 0, 1],
            [5, 3, 1],
            [1, 5, 7],
        ], dtype=np.int32)
        start = 8 if self._border_color.is_blank else 0
        stop = 8 if self._bgcolor.is_blank else 10
        face_colors = None
        if self._face_colors is not None:
            face_colors = self._face_colors[start:stop]
        self._visual.set_data(vertices=pos, faces=faces[start:stop],
                              face_colors=face_colors)

    def _update_colors(self):
        self._face_colors = np.concatenate(
            (np.tile(self.border_color.rgba, (8, 1)),
             np.tile(self.bgcolor.rgba, (2, 1)))).astype(np.float32)

    def draw(self, event):
        """Draw the widget borders

        Parameters
        ----------
        event : instance of Event
            The event containing the transforms.
        """
        if self.border_color.is_blank and self.bgcolor.is_blank:
            return
        self._visual.draw(event)
>>>>>>> 6936898f

    def on_resize(self, event):
        """On resize handler

        Parameters
        ----------
        event : instance of Event
            The resize event.
        """
        self._update_child_widgets()

    def _update_child_widgets(self):
        # Set the position and size of child boxes (only those added
        # using add_widget)
        for ch in self._widgets:
            ch.rect = self.rect.padded(self.padding + self.margin)

    def add_widget(self, widget):
        """
        Add a Widget as a managed child of this Widget.

        The child will be
        automatically positioned and sized to fill the entire space inside
        this Widget (unless _update_child_widgets is redefined).

        Parameters
        ----------
        widget : instance of Widget
            The widget to add.

        Returns
        -------
        widget : instance of Widget
            The widget.
        """
        self._widgets.append(widget)
        widget.parent = self
        self._update_child_widgets()
        return widget

    def add_grid(self, *args, **kwargs):
        """
        Create a new Grid and add it as a child widget.

        All arguments are given to Grid().
        """
        from .grid import Grid
        grid = Grid(*args, **kwargs)
        return self.add_widget(grid)

    def add_view(self, *args, **kwargs):
        """
        Create a new ViewBox and add it as a child widget.

        All arguments are given to ViewBox().
        """
        from .viewbox import ViewBox
        view = ViewBox(*args, **kwargs)
        return self.add_widget(view)

    def remove_widget(self, widget):
        """
        Remove a Widget as a managed child of this Widget.

        Parameters
        ----------
        widget : instance of Widget
            The widget to remove.
        """
        self._widgets.remove(widget)
        widget.remove_parent(self)
        self._update_child_widgets()<|MERGE_RESOLUTION|>--- conflicted
+++ resolved
@@ -41,28 +41,15 @@
         The margin to keep outside the widget's border.
     """
 
-<<<<<<< HEAD
-    def __init__(self, pos=(0, 0), size=(10, 10), border_color=(0, 0, 0, 0),
-                 clip=False, padding=0, margin=0, **kwargs):
+    def __init__(self, pos=(0, 0), size=(10, 10), border_color=None,
+                 bgcolor=None, clip=False, padding=0, margin=0, **kwargs):
         # For drawing border. 
         # A mesh is required because GL lines cannot be drawn with predictable
         # shape across all platforms.
-        self._mesh = MeshVisual(color=border_color, mode='triangle_strip')
-        
-=======
-    def __init__(self, pos=(0, 0), size=(10, 10), border_color=None,
-                 bgcolor=None, clip=False, padding=0, margin=0, **kwargs):
-        Node.__init__(self, **kwargs)
-
-        # For drawing border.
-        # A mesh is required because GL lines cannot be drawn with predictable
-        # shape across all platforms.
-        self._border_color = self._bgcolor = Color(None)
-        self._face_colors = None
-        self._visual = MeshVisual(mode='triangles')
-        self._visual.set_gl_state('translucent', depth_test=False)
-
->>>>>>> 6936898f
+        self._mesh = MeshVisual(color=border_color, mode='triangles')
+        self._mesh.set_gl_state('translucent', depth_test=False,
+                                cull_face=False)
+
         # whether this widget should clip its children
         # (todo)
         self._clip = clip
@@ -72,12 +59,6 @@
 
         # reserved space outside border
         self._margin = margin
-<<<<<<< HEAD
-        
-=======
-
-        self.events.add(resize=Event)
->>>>>>> 6936898f
         self._size = 16, 16
         # todo: TTransform (translate only for widgets)
 
@@ -88,17 +69,13 @@
  
         self.transform = STTransform()
         self.events.add(resize=Event)
-        self.border_color = border_color
         self.pos = pos
         self.size = size
-<<<<<<< HEAD
         self._update_line()
         
-=======
         self.border_color = border_color
         self.bgcolor = bgcolor
 
->>>>>>> 6936898f
     @property
     def pos(self):
         return tuple(self.transform.translate[:2])
@@ -159,14 +136,6 @@
     def border_color(self):
         """ The color of the border.
         """
-<<<<<<< HEAD
-        return self._mesh.color
-
-    @border_color.setter
-    def border_color(self, b):
-        b = Color(b)
-        self._mesh.set_data(color=b)
-=======
         return self._border_color
 
     @border_color.setter
@@ -174,7 +143,6 @@
         self._border_color = Color(b)
         self._update_colors()
         self._update_line()
->>>>>>> 6936898f
         self.update()
 
     @property
@@ -233,10 +201,6 @@
             [r, t], [r-w, t-w],
             [l, t], [l+w, t-w],
         ], dtype=np.float32)
-<<<<<<< HEAD
-        
-        self._mesh.set_data(vertices=pos)
-=======
         faces = np.array([
             [0, 2, 1],
             [1, 2, 3],
@@ -254,7 +218,7 @@
         face_colors = None
         if self._face_colors is not None:
             face_colors = self._face_colors[start:stop]
-        self._visual.set_data(vertices=pos, faces=faces[start:stop],
+        self._mesh.set_data(vertices=pos, faces=faces[start:stop],
                               face_colors=face_colors)
 
     def _update_colors(self):
@@ -272,8 +236,7 @@
         """
         if self.border_color.is_blank and self.bgcolor.is_blank:
             return
-        self._visual.draw(event)
->>>>>>> 6936898f
+        self._mesh.draw(event)
 
     def on_resize(self, event):
         """On resize handler
