--- conflicted
+++ resolved
@@ -43,15 +43,8 @@
     """
 
     def __init__(self, pos=(0, 0), size=(10, 10), border_color=None,
-<<<<<<< HEAD
-                 bgcolor=None, padding=0, margin=0, **kwargs):
-
-        # For drawing a border.
-=======
                  border_width=1, bgcolor=None, padding=0, margin=0, **kwargs):
-        
-        # For drawing border. 
->>>>>>> 588d107f
+
         # A mesh is required because GL lines cannot be drawn with predictable
         # shape across all platforms.
         self._border = BorderVisual(center_pos=pos,
@@ -68,7 +61,7 @@
 
         # reserved space inside border
         self._padding = padding
-        
+
         self._border_width = border_width
 
         # reserved space outside border
@@ -76,7 +69,7 @@
         self._size = 100, 100
 
         # layout interaction
-        # todo: use Cassowary; see #277 
+        # todo: use Cassowary; see #277
         self._fixed_size = (None, None)
         self._stretch = (None, None)
 
@@ -165,7 +158,6 @@
 
     @stretch.setter
     def stretch(self, s):
-<<<<<<< HEAD
         self._stretch = s
         self._update_layout()
 
@@ -181,10 +173,7 @@
 
     @fixed_size.setter
     def fixed_size(self, s):
-        self._fixed_size = s
-=======
         self._stretch = float(s[0]), float(s[1])
->>>>>>> 588d107f
         self._update_layout()
 
     def _update_layout(self):
@@ -265,13 +254,8 @@
 
     def _update_line(self):
         """ Update border line to match new shape """
-<<<<<<< HEAD
-        w = self._border.border_width
-        m = int(self.margin)
-=======
         w = self._border_width
         m = self.margin
->>>>>>> 588d107f
         # border is drawn within the boundaries of the widget:
         #
         #  size = (8, 7)  margin=2
