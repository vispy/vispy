"""
The vispy.scene.visuals namespace provides a wide range of visuals.
A Visual is an Entity that displays something.

Visuals do not have to be used in a scenegraph per se; they can also
be used stand-alone e.g. from a vispy.app.Canvas, or using Glut.

This module provides a library of drawable objects that are intended to
encapsulate simple graphic objects such as lines, meshes, points, 2D shapes,
images, text, etc.
"""

__all__ = ['Visual', 'LineVisual', 'Line', 'Markers', 'marker_types',
           'Point', 'Image', 'Mesh', 'Polygon', 'Ellipse', 'RegularPolygon',
           'RectPolygon', 'Text']

from .visual import Visual  # noqa
from .line import LineVisual, Line  # noqa
from .markers import Markers, marker_types  # noqa
from .point import Point  # noqa
from .image import Image  # noqa
from .mesh import Mesh  # noqa
from .polygon import Polygon  # noqa
from .ellipse import Ellipse  # noqa
from .regular_polygon import RegularPolygon  # noqa
<<<<<<< HEAD
from .rect_polygon import RectPolygon  # noqa
from .text import Text  # noqa
=======
from .text import Text  # noqa
from .line_agg import LineAgg  # noqa
>>>>>>> 79f0f3fd
<|MERGE_RESOLUTION|>--- conflicted
+++ resolved
@@ -23,10 +23,6 @@
 from .polygon import Polygon  # noqa
 from .ellipse import Ellipse  # noqa
 from .regular_polygon import RegularPolygon  # noqa
-<<<<<<< HEAD
 from .rect_polygon import RectPolygon  # noqa
 from .text import Text  # noqa
-=======
-from .text import Text  # noqa
-from .line_agg import LineAgg  # noqa
->>>>>>> 79f0f3fd
+from .line_agg import LineAgg  # noqa