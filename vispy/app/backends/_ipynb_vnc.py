--- conflicted
+++ resolved
@@ -169,15 +169,10 @@
         #logger.warning('IPython notebook canvas has not title.')
 
     def _vispy_set_size(self, w, h):
-<<<<<<< HEAD
         #logger.warn('IPython notebook canvas cannot be resized.')
         res = self._backend2._vispy_set_size(w, h)
         self._backend2._vispy_set_visible(True)
         return res
-=======
-        #return self._backend2._vispy_set_size(w, h)
-        logger.warning('IPython notebook canvas cannot be resized.')
->>>>>>> 2f3d169a
 
     def _vispy_set_position(self, x, y):
         logger.warning('IPython notebook canvas cannot be repositioned.')
@@ -185,13 +180,9 @@
     def _vispy_set_visible(self, visible):
         #self._backend2._vispy_set_visible(visible)
         if not visible:
-<<<<<<< HEAD
             logger.warn('IPython notebook canvas cannot be hidden.')
         else:
             display(self._widget)
-=======
-            logger.warning('IPython notebook canvas cannot be hidden.')
->>>>>>> 2f3d169a
 
     def _vispy_update(self):
         self._need_draw = True
