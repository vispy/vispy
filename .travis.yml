language: python

# use container-based infrastructure
sudo : false

# install a newer cmake since at this time Travis only has version 2.8.7
# liblgfw2 is not whitelisted by Travis, so we don't try using it here (not usable anyway)
addons:
  apt:
    sources:
    - &full_sources [kalakris-cmake]
    packages:
    - &mesa_apt [libgl1-mesa-dri]
    - &full_apt [libegl1-mesa, cmake, xorg-dev, libglu1-mesa-dev, mercurial, libdbus-1-dev, libgl1-mesa-dev, libglu1-mesa-dev, libpulse-dev, libx11-dev, libxcursor-dev, libxext-dev, libxi-dev, libxinerama-dev, libxrandr-dev, libxss-dev, libxt-dev, libxv-dev, libxxf86vm-dev, libasound2-dev, libts-dev, libudev-dev]

# Here we use Anaconda for our builds, since it provides the simplest
# interface for running different versions of Python. We could also use
# it for 2.7, but the Ubuntu system has installable 2.7 Qt4-GL, which
# allows for more complete testing.

# Size testing can be skipped by adding "[size skip]" within a commit message.

matrix:
  include:
    # Enable python 2 and python 3 builds
    # Note that the 2.6 build doesn't get flake8, and runs old versions of
    # Pyglet and GLFW to make sure we deal with those correctly

    # IPython 1.2.1 is the last version of IPython for python2.6
    # source: https://pypi.python.org/pypi/ipython/1.2.1
    - env: PYTHON=2.6 DEPS=full TEST=standard # functionality
      addons:
        apt:
          sources:
          packages:
            - *mesa_apt
    - env: PYTHON=2.7 DEPS=full TEST=standard IPYTHON="=2" NUMPY="=1.7"
      addons:
        apt:
          sources:
            - *full_sources
          packages:
            - *mesa_apt
            - *full_apt
    - env: PYTHON=2.7 DEPS=full TEST=osmesa IPYTHON="=2" NUMPY="=1.7"
      addons:
        apt:
          sources:
            - *full_sources
          packages:
            - *full_apt
    - env: PYTHON=3.4 DEPS=full TEST=standard
      addons:
        apt:
          sources:
            - *full_sources
          packages:
            - *mesa_apt
            - *full_apt
    - env: PYTHON=3.4 DEPS=backend TEST=examples  # test examples
      addons:
        apt:
          sources:
          packages:
            - *mesa_apt
    - env: PYTHON=3.4 DEPS=minimal TEST=standard  # also tests file sizes, style, line endings
      addons:
        apt:
          packages:


before_install:
    - REDIRECT_TO=/dev/stdout  # change to /dev/null to silence Travis
    - wget -q http://repo.continuum.io/miniconda/Miniconda-latest-Linux-x86_64.sh -O miniconda.sh
    - chmod +x miniconda.sh
    - ./miniconda.sh -b -p ~/anaconda &> ${REDIRECT_TO}
    - export PATH=~/anaconda/bin:$PATH
    - conda update --yes --quiet conda &> ${REDIRECT_TO}

    - SRC_DIR=$(pwd)
    # file size checks run on minimal build for time
    - if [ "${DEPS}" == "minimal" ]; then
        if [ "${TRAVIS_PULL_REQUEST}" != "false" ]; then
          GIT_TARGET_EXTRA="+refs/heads/${TRAVIS_BRANCH}";
          GIT_SOURCE_EXTRA="+refs/pull/${TRAVIS_PULL_REQUEST}/merge";
        else
          GIT_TARGET_EXTRA="";
          GIT_SOURCE_EXTRA="";
        fi;
        cd ~;
        mkdir target-size-clone && cd target-size-clone;
        git init &> ${REDIRECT_TO} && git remote add -t ${TRAVIS_BRANCH} origin git://github.com/${TRAVIS_REPO_SLUG}.git &>${REDIRECT_TO};
        git fetch origin ${GIT_TARGET_EXTRA} &> ${REDIRECT_TO} && git checkout -qf FETCH_HEAD &> ${REDIRECT_TO};
        git tag travis-merge-target &> ${REDIRECT_TO};
        git gc --aggressive &> ${REDIRECT_TO};
        TARGET_SIZE=`du -s . | sed -e "s/\t.*//"`;
        git pull origin ${GIT_SOURCE_EXTRA} &> ${REDIRECT_TO};
        git gc --aggressive &> ${REDIRECT_TO};
        MERGE_SIZE=`du -s . | sed -e "s/\t.*//"`;
        if [ "${MERGE_SIZE}" != "${TARGET_SIZE}" ]; then
          SIZE_DIFF=`expr \( ${MERGE_SIZE} - ${TARGET_SIZE} \)`;
        else
          SIZE_DIFF=0;
        fi;
      fi;


install:
    # Install numpy, flake
    - conda create -n testenv --yes --quiet pip python=$PYTHON > ${REDIRECT_TO};
    - source activate testenv > ${REDIRECT_TO};
    - conda install --yes --quiet numpy$NUMPY nose pytest > ${REDIRECT_TO};
    - pip install -q coveralls pytest-cov
    # Dont install flake8 on 2.6 to make sure tests still run without it
    - if [ "${PYTHON}" != "2.6" ]; then
        pip install -q flake8;
      else
        pip install -q unittest2;
      fi

    # On 3.4, install system-wide copies of bundled libraries instead
    # Use Pyglet alpha to get Py3.4 support
    # Also install PyQt4, imaging (PIL or pillow), scipy, mpl, egl
    # On conda, can't install pyside-pyzo b/c it conflicts with pyqt4,
    # which is required by matplotlib :(
    # No wx on py27 or py34, wxpython doesn't work properly there
    # If we only need a single backend (DEPS=backend), then use PyQT4
    - if [ "${DEPS}" == "backend" ]; then
        conda install --yes --quiet pyqt pyopengl;
      elif [ "${DEPS}" == "full" ]; then
        conda install --yes --quiet pyqt pyopengl;
        pip install -q pyglet;
        if [ "${PYTHON}" == "2.6" ]; then
          conda install --yes --quiet wxpython numpy$NUMPY > ${REDIRECT_TO};
        else
          conda install --yes --quiet ipython$IPYTHON ipython-notebook numpy$NUMPY > ${REDIRECT_TO};
        fi;
        if [ "${PYTHON}" == "3.4" ]; then
          pip install -q freetype-py husl pypng https://github.com/mpld3/mplexporter/zipball/master > ${REDIRECT_TO};
          conda install --yes --quiet pillow scipy matplotlib decorator six numpy$NUMPY > ${REDIRECT_TO};
          rm -rf ${SRC_DIR}/vispy/ext/_bundled;
        fi;
      fi;

    # Install vispy
    - cd ${SRC_DIR}
    - python setup.py install > ${REDIRECT_TO}
    - python setup.py develop > ${REDIRECT_TO}
    - cd ~

    # GLFW: version 2 shouldn't work (so let's try on Py2.6), version 3 will
    # We can't use most recent builds because our CMake is too old :(
    - if [ "${PYTHON}" != "2.6" ] && [ "${DEPS}" == "full" ]; then
        git clone git://github.com/glfw/glfw.git &> ${REDIRECT_TO};
        cd glfw;
        git checkout 5b6e671;
        cmake -DCMAKE_INSTALL_PREFIX=$HOME -DBUILD_SHARED_LIBS=true -DGLFW_BUILD_EXAMPLES=false -DGLFW_BUILD_TESTS=false -DGLFW_BUILD_DOCS=false . &> ${REDIRECT_TO};
        make install &> ${REDIRECT_TO};
        cd ~;
        export GLFW_LIBRARY=${HOME}/lib/libglfw.so;
      fi

    # Install SDL2 (on 2.6, let's only install PySDL2 to test handling)
    - if [ "${DEPS}" == "full" ]; then
        if [ "${PYTHON}" != "2.6" ]; then
          wget -q http://www.libsdl.org/release/SDL2-2.0.3.tar.gz;
          tar xzf SDL2-2.0.3.tar.gz &> ${REDIRECT_TO};
          cd SDL2-2.0.3;
          mkdir build;
          cd build;
          ../configure --prefix=$HOME --disable-audio --disable-render --disable-joystick --disable-haptic --disable-power --disable-cpuinfo &> ${REDIRECT_TO};
          make -j 2 &> ${REDIRECT_TO};
          make install &> ${REDIRECT_TO};
          export PYSDL2_DLL_PATH=${HOME}/lib;
        fi;
        pip install -q PySDL2;
      fi;

    # Install OSMesa
    - wget https://github.com/julienr/vispy_osmesa_docker_12_04/releases/download/0.1/osmesa.tar.bz2 -O /tmp/osmesa.tar.bz2
    - mkdir $HOME/osmesa; tar -xvjf /tmp/osmesa.tar.bz2 -C $HOME/osmesa


before_script:
    # We need to create a (fake) display on Travis, let's use a funny resolution
    - if [ "${TEST}" != "osmesa" ]; then
        export DISPLAY=:99.0;
        /sbin/start-stop-daemon --start --quiet --pidfile /tmp/custom_xvfb_99.pid --make-pidfile --background --exec /usr/bin/Xvfb -- :99 -screen 0 1400x900x24 -ac +extension GLX +render;
      fi;
    - if [ "${TEST}" == "osmesa" ]; then
        export LD_LIBRARY_PATH=$HOME/osmesa/lib;
        export LIBRARY_PATH=$HOME/osmesa/lib;
      fi;


script:
    - cd ${SRC_DIR}
    - if [ "${TEST}" == "standard" ]; then
        make unit;
      fi;
    - if [ "${TEST}" == "examples" ] || [ "${DEPS}" == "minimal" ]; then
        make examples;
      fi;
    - if [ "${DEPS}" == "minimal" ]; then
        make extra;
      fi;
    - if [ "${TEST}" == "osmesa" ]; then
<<<<<<< HEAD
        make unit;
=======
        make test osmesa;
>>>>>>> 1d72a147
      fi;
    # Each line must be run in a separate line to ensure exit code accuracy
    - if [ "${DEPS}" == "minimal" ]; then
        echo "Size difference ${SIZE_DIFF} kB";
        if git log --format=%B -n 2 | grep -q "\[size skip\]"; then
          echo "Skipping size test";
        else
          test ${SIZE_DIFF} -lt 100;
        fi;
      fi;


after_success:
    # Need to run from source dir to execute appropriate "git" commands
    - if [ "${TEST}" == "standard" ]; then
        COVERAGE_FILE=.vispy-coverage coverage combine;
        mv .vispy-coverage .coverage;
        coveralls;
      fi;<|MERGE_RESOLUTION|>--- conflicted
+++ resolved
@@ -205,11 +205,7 @@
         make extra;
       fi;
     - if [ "${TEST}" == "osmesa" ]; then
-<<<<<<< HEAD
         make unit;
-=======
-        make test osmesa;
->>>>>>> 1d72a147
       fi;
     # Each line must be run in a separate line to ensure exit code accuracy
     - if [ "${DEPS}" == "minimal" ]; then
