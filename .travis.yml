language: python

# use container-based infrastructure
sudo : false
dist: trusty

# liblgfw2 is not whitelisted by Travis, so we don't try using it here (not usable anyway)
addons:
  apt:
    packages:
    - &mesa_apt [libgl1-mesa-dri]
    - &full_apt [libgl1-mesa-dri, libegl1-mesa, cmake, xorg-dev, libglu1-mesa-dev, mercurial, libdbus-1-dev, libgl1-mesa-dev, libglu1-mesa-dev, libpulse-dev, libx11-dev, libxcursor-dev, libxext-dev, libxi-dev, libxinerama-dev, libxrandr-dev, libxss-dev, libxt-dev, libxv-dev, libxxf86vm-dev, libasound2-dev, libts-dev, libudev-dev, libsdl2-2.0-0]

# Size testing can be skipped by adding "[size skip]" within a commit message.

matrix:
  include:
    - env: PYTHON=3.6 DEPS=minimal TEST=standard
      os: osx
      language: generic
    - env: PYTHON=3.6 DEPS=full TEST=standard
      os: osx
      language: generic
# Travis Examples are extremely slow for OSX (times out)
#    - env: PYTHON=3.6 DEPS=full TEST=examples
#      os: osx
#      language: generic
    - env: PYTHON=3.6 DEPS=minimal TEST=standard  # also tests file sizes, style, line endings
      addons:
        apt:
          packages:
    - env: PYTHON=3.6 DEPS=full TEST=standard
      addons:
        apt:
          packages:
            - *mesa_apt
            - *full_apt
    - env: PYTHON=3.6 DEPS=full TEST=examples  # test examples
      addons:
        apt:
          packages:
            - *mesa_apt
            - *full_apt
    - env: PYTHON=2.7 DEPS=full TEST=standard
      addons:
        apt:
          packages:
            - *mesa_apt
            - *full_apt
    # OSMesa requires a specific Travis run because since the system also
    # has (on-screen) OpenGL installed, we need to setup environment variable
    # to avoid having the linker load the wrong libglapi.so which would cause
    # OSMesa to crash
    - env: PYTHON=2.7 DEPS=full TEST=osmesa
      addons:
        apt:
          packages:
            - *full_apt


before_install:
    - if [ "${TRAVIS_OS_NAME}" == "linux" ]; then
        wget -q http://repo.continuum.io/miniconda/Miniconda-latest-Linux-x86_64.sh -O miniconda.sh;
      else
        wget -q http://repo.continuum.io/miniconda/Miniconda3-latest-MacOSX-x86_64.sh -O miniconda.sh;
      fi;

    - chmod +x miniconda.sh
    - ./miniconda.sh -b -p ~/anaconda
    - export PATH=~/anaconda/bin:$PATH
    - conda config --add channels conda-forge
    - conda update --yes --quiet conda

    - SRC_DIR=$(pwd)
    # file size checks run on minimal build for time
    - if [ "${DEPS}" == "minimal" ]; then
        if [ "${TRAVIS_PULL_REQUEST}" != "false" ]; then
          GIT_TARGET_EXTRA="+refs/heads/${TRAVIS_BRANCH}";
          GIT_SOURCE_EXTRA="+refs/pull/${TRAVIS_PULL_REQUEST}/merge";
        else
          GIT_TARGET_EXTRA="";
          GIT_SOURCE_EXTRA="";
        fi;
        cd ~;
        mkdir target-size-clone && cd target-size-clone;
        git init && git remote add -t ${TRAVIS_BRANCH} origin git://github.com/${TRAVIS_REPO_SLUG}.git;
        git fetch origin ${GIT_TARGET_EXTRA} && git checkout -qf FETCH_HEAD;
        git tag travis-merge-target;
        git gc --aggressive;
        TARGET_SIZE=`du -s . | sed -e "s/[[:space:]].*//"`;
        git pull origin ${GIT_SOURCE_EXTRA};
        git gc --aggressive;
        MERGE_SIZE=`du -s . | sed -e "s/[[:space:]].*//"`;
        if [ "${MERGE_SIZE}" != "${TARGET_SIZE}" ]; then
          SIZE_DIFF=`expr \( ${MERGE_SIZE} - ${TARGET_SIZE} \)`;
        else
          SIZE_DIFF=0;
        fi;
      fi;


install:
    # Install numpy, flake
    - conda create -n testenv --yes --quiet pip python=$PYTHON;
    - source activate testenv;
    - conda install --yes --quiet numpy$NUMPY nose pytest cython;
    - pip install -q coveralls pytest-cov pytest-sugar flake8

    # On Python3, install system-wide copies of bundled libraries instead
    # Also install PyQt4, imaging (PIL or pillow), scipy, mpl, egl
    # On conda, can't install pyside-pyzo b/c it conflicts with pyqt4,
    # which is required by matplotlib :(
    # wxpython available from conda-forge but not for OSX:
    #     https://github.com/conda-forge/wxpython-feedstock/issues/2
    # If we only need a single backend (DEPS=backend), then use PyQT4
    # Don't test Pyglet because it currently segfaults (but AppVeyor checks it)
    # PyQt5 is currently broken, but will be installed on 3.6 so don't do it
    # WX requires OSMesa (mesa on conda) which has typically been an
    # additional test environment. With llvm=3.3 the combination of
    # EGL and mesa causes segmentation faults. See issue #1401.
    - if [ "${DEPS}" == "full" ]; then
        conda install --yes pyopengl scipy numpy$NUMPY networkx;
        pip install -q numpydoc PySDL2;
        if [ "${TRAVIS_OS_NAME}" == "linux" ]; then
<<<<<<< HEAD
          conda install --yes wxpython matplotlib jupyter pyqt=5 pillow decorator six;
=======
          conda install --yes matplotlib jupyter pyqt=4 pillow decorator six scikit-image;
>>>>>>> 70fabf2c
          if [ "${PYTHON}" == "3.6" ]; then
            pip install -q freetype-py husl pypng cassowary imageio;
            rm -rf ${SRC_DIR}/vispy/ext/_bundled;
          else
            pip install -q mock;
          fi;
        else
<<<<<<< HEAD
          conda install --yes matplotlib jupyter pyqt=5;
=======
          conda install --yes matplotlib jupyter pyqt=4 scikit-image;
>>>>>>> 70fabf2c
          pip install -q mock;
        fi;
      fi;

    # Install vispy
    - cd ${SRC_DIR}
    - python setup.py install
    - python setup.py develop
    - cd ~

    # Install glfw (fails with virtual buffer on OSX)
    - if [ "${DEPS}" == "full" ] && [ "${TRAVIS_OS_NAME}" == "linux" ]; then
        git clone git://github.com/glfw/glfw.git;
        cd glfw;
        cmake -DCMAKE_INSTALL_PREFIX=$HOME -DBUILD_SHARED_LIBS=true -DGLFW_BUILD_EXAMPLES=false -DGLFW_BUILD_TESTS=false -DGLFW_BUILD_DOCS=false .;
        make install;
        cd ~;
        if [ "${TRAVIS_OS_NAME}" == "linux" ]; then
          export GLFW_LIBRARY=${HOME}/lib/libglfw.so;
        else
          export GLFW_LIBRARY=${HOME}/lib/libglfw.dylib;
        fi;
      fi

    # Install OSMesa
    - if [ "${TRAVIS_OS_NAME}" == "linux" ]; then
        wget https://github.com/vispy/demo-data/raw/master/osmesa/osmesa_11.0.0_12.04.tar.bz2 -O /tmp/osmesa.tar.bz2;
        mkdir $HOME/osmesa; tar -xvjf /tmp/osmesa.tar.bz2 -C $HOME/osmesa;
      fi;


before_script:
    # We need to create a (fake) display on Travis, let's use a funny resolution
    # For OSX: https://github.com/travis-ci/travis-ci/issues/7313#issuecomment-279914149
    - if [ "${TEST}" != "osmesa" ]; then
        export DISPLAY=:99.0;
        if [ "${TRAVIS_OS_NAME}" = "osx" ]; then ( sudo Xvfb :99 -ac -screen 0 1400x900x24 +render +iglx; echo ok )& fi;
        if [ "${TRAVIS_OS_NAME}" = "linux" ]; then
          /sbin/start-stop-daemon --start --quiet --pidfile /tmp/custom_xvfb_99.pid --make-pidfile --background --exec /usr/bin/Xvfb -- :99 -screen 0 1400x900x24 -ac +extension GLX +render;
        fi;
      fi;
    - if [ "${TEST}" == "osmesa" ]; then
        export LD_LIBRARY_PATH=$HOME/osmesa/lib;
        export LIBRARY_PATH=$HOME/osmesa/lib;
      fi;


script:
    - cd ${SRC_DIR}
    - python -c "import vispy; print(vispy.sys_info())"
    - if [ "${TEST}" == "standard" ]; then
        make unit;
      fi;
    - if [ "${TEST}" == "examples" ] || [ "${DEPS}" == "minimal" ]; then
        make examples;
      fi;
    - if [ "${DEPS}" == "minimal" ]; then
        make extra;
      fi;
    - if [ "${TEST}" == "osmesa" ]; then
        make osmesa;
      fi;
    # Each line must be run in a separate line to ensure exit code accuracy
    - if [ "${DEPS}" == "minimal" ]; then
        echo "Size difference ${SIZE_DIFF} kB";
        if git log --format=%B -n 2 | grep -q "\[size skip\]"; then
          echo "Skipping size test";
        else
          test ${SIZE_DIFF} -lt 100;
        fi;
      fi;


after_success:
    # Need to run from source dir to execute appropriate "git" commands
    - if [ "${TEST}" == "standard" ]; then
        COVERAGE_FILE=.vispy-coverage coverage combine;
        mv .vispy-coverage .coverage;
        coveralls;
      fi;<|MERGE_RESOLUTION|>--- conflicted
+++ resolved
@@ -122,11 +122,7 @@
         conda install --yes pyopengl scipy numpy$NUMPY networkx;
         pip install -q numpydoc PySDL2;
         if [ "${TRAVIS_OS_NAME}" == "linux" ]; then
-<<<<<<< HEAD
-          conda install --yes wxpython matplotlib jupyter pyqt=5 pillow decorator six;
-=======
-          conda install --yes matplotlib jupyter pyqt=4 pillow decorator six scikit-image;
->>>>>>> 70fabf2c
+          conda install --yes matplotlib jupyter pyqt=5 pillow decorator six scikit-image;
           if [ "${PYTHON}" == "3.6" ]; then
             pip install -q freetype-py husl pypng cassowary imageio;
             rm -rf ${SRC_DIR}/vispy/ext/_bundled;
@@ -134,11 +130,7 @@
             pip install -q mock;
           fi;
         else
-<<<<<<< HEAD
-          conda install --yes matplotlib jupyter pyqt=5;
-=======
-          conda install --yes matplotlib jupyter pyqt=4 scikit-image;
->>>>>>> 70fabf2c
+          conda install --yes matplotlib jupyter pyqt=5 scikit-image;
           pip install -q mock;
         fi;
       fi;
